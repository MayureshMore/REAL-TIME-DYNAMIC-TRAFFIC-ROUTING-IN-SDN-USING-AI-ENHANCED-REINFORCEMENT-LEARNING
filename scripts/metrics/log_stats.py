#!/usr/bin/env python3
# scripts/metrics/log_stats.py
<<<<<<< HEAD
# Poll controller REST endpoints and write CSV with counters AND per-second rates.
# Supports a fixed --duration to auto-stop.
=======

>>>>>>> ac6eabf3

import argparse
import csv
import time
import requests
import os
from datetime import datetime
from collections import defaultdict

def fetch_json(url, timeout=3):
    r = requests.get(url, timeout=timeout)
    r.raise_for_status()
    return r.json()

def ensure_dir(path: str):
    os.makedirs(os.path.dirname(path), exist_ok=True)

def main():
    p = argparse.ArgumentParser()
    p.add_argument('--controller', default='127.0.0.1')
    p.add_argument('--port', type=int, default=8080)
    p.add_argument('--interval', type=float, default=2.0)
    p.add_argument('--duration', type=float, default=None, help='Stop after N seconds')
    p.add_argument('--out', default=None, help='CSV path (default: docs/baseline/metrics_<ts>.csv)')
    args = p.parse_args()

    base = f"http://{args.controller}:{args.port}/api/v1"
    out = args.out or os.path.join("docs", "baseline", f"metrics_{datetime.now().strftime('%Y%m%d_%H%M%S')}.csv")
    ensure_dir(out)

    fields = [
        'ts', 'dpid', 'port_no',
        'rx_bytes', 'tx_bytes', 'rx_pkts', 'tx_pkts', 'rx_dropped', 'tx_dropped', 'rx_errors', 'tx_errors',
        'rx_bps', 'tx_bps', 'rx_pps', 'tx_pps', 'drop_ps', 'err_ps'
    ]

    # previous snapshot to compute deltas
    prev = {}  # key: (dpid,port) -> dict(stats) + ts

    print(f"Logging to {out}; polling {base} every {args.interval}s; duration={args.duration or '∞'}")
    start = time.time()
    with open(out, 'w', newline='') as f:
        w = csv.DictWriter(f, fieldnames=fields)
        w.writeheader()

        while True:
            now = time.time()
            try:
                ports = fetch_json(f"{base}/stats/ports")
            except Exception as e:
                print("Fetch error:", e)
                time.sleep(args.interval)
                continue

            for pstat in ports:
                key = (pstat.get('dpid'), pstat.get('port_no'))
                ts_prev = prev.get(key, {}).get('ts', now)
                dt = max(1e-6, now - ts_prev)

                rxB_prev = prev.get(key, {}).get('rx_bytes', 0)
                txB_prev = prev.get(key, {}).get('tx_bytes', 0)
                rxP_prev = prev.get(key, {}).get('rx_pkts', 0)
                txP_prev = prev.get(key, {}).get('tx_pkts', 0)
                dr_prev  = prev.get(key, {}).get('rx_dropped', 0) + prev.get(key, {}).get('tx_dropped', 0)
                er_prev  = prev.get(key, {}).get('rx_errors', 0)  + prev.get(key, {}).get('tx_errors', 0)

                rxB = pstat.get('rx_bytes', 0); txB = pstat.get('tx_bytes', 0)
                rxP = pstat.get('rx_pkts', 0);  txP = pstat.get('tx_pkts', 0)
                dr  = pstat.get('rx_dropped', 0) + pstat.get('tx_dropped', 0)
                er  = pstat.get('rx_errors', 0)  + pstat.get('tx_errors', 0)

                row = {
                    'ts': now,
                    'dpid': pstat.get('dpid'),
                    'port_no': pstat.get('port_no'),
                    'rx_bytes': rxB,
                    'tx_bytes': txB,
                    'rx_pkts': rxP,
                    'tx_pkts': txP,
                    'rx_dropped': pstat.get('rx_dropped', 0),
                    'tx_dropped': pstat.get('tx_dropped', 0),
                    'rx_errors': pstat.get('rx_errors', 0),
                    'tx_errors': pstat.get('tx_errors', 0),
                    'rx_bps': max(0.0, (rxB - rxB_prev) * 8.0 / dt),
                    'tx_bps': max(0.0, (txB - txB_prev) * 8.0 / dt),
                    'rx_pps': max(0.0, (rxP - rxP_prev) / dt),
                    'tx_pps': max(0.0, (txP - txP_prev) / dt),
                    'drop_ps': max(0.0, (dr  - dr_prev) / dt),
                    'err_ps':  max(0.0, (er  - er_prev) / dt),
                }
                w.writerow(row)
                prev[key] = dict(pstat, ts=now)

            f.flush()

            if args.duration is not None and (now - start) >= args.duration:
                print("Duration reached; exiting logger.")
                break

            time.sleep(args.interval)

if _name_ == '_main_':
    main()<|MERGE_RESOLUTION|>--- conflicted
+++ resolved
@@ -1,11 +1,6 @@
 #!/usr/bin/env python3
 # scripts/metrics/log_stats.py
-<<<<<<< HEAD
-# Poll controller REST endpoints and write CSV with counters AND per-second rates.
-# Supports a fixed --duration to auto-stop.
-=======
 
->>>>>>> ac6eabf3
 
 import argparse
 import csv
